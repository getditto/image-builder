name: Build and Publish AMI

on:
   push:
      branches:
         - main
   workflow_dispatch:
      inputs:
         k8s_version:
            description: "Specify the Kubernetes version"
            required: false
            default: "1.31.4"
            options:
               - "1.30.10"
               - "1.31.4"
<<<<<<< HEAD
               - "1.31.8"
               - "1.32.4"
=======
               - "1.31.5"
               - "1.31.6"
               - "1.32.1"
>>>>>>> 01199026

permissions:
  id-token: write   # This is crucial for OIDC authentication
  contents: read    # Allows reading repository contents

jobs:
   build-ami:
      name: Build and Publish AMI
      runs-on: ubuntu-latest
      env:
         AWS_REGION: "us-east-2"
         ACCOUNT_ID: "261908217831"
         ROLE: "image-builder-runner"
         AWS_OUTPUT: "json"

      steps:
         - name: Checkout repository
           uses: actions/checkout@v3


         - name: Set up AWS
           uses: aws-actions/configure-aws-credentials@e3dd6a429d7300a6a4c196c26e071d42e0343502 # v4
           with:
              aws-region: ${{ env.AWS_REGION }}
              role-to-assume: "arn:aws:iam::${{ env.ACCOUNT_ID }}:role/${{ env.ROLE }}"
              role-session-name: image-builder@build-cluster-api-images=${{ github.run_id }}
              role-duration-seconds: 3600

         - name: Setup Packer
           uses: hashicorp/setup-packer@main
           with:
             version: "latest"

         - name: Install Packer Amazon Plugin
           run: |
            packer plugins install github.com/hashicorp/amazon

         - name: Validate Packer template
           run: |
              packer init -upgrade ./images/capi/packer/config.pkr.hcl 
              make validate-ami-ubuntu-2404 

         - name: Build AMI
           env:
             AWS_PROFILE: ditto-prod-primary
             K8S_VERSION: ${{ github.event.inputs.k8s_version || '1.31.4' }}
           run: |
             AWS_REGION=${{ env.AWS_REGION }} \
             ./images/capi/update_k8s_version.sh && \
             make build-ami-ubuntu-2404

         - name: Make AMI Public
           env:
             AWS_REGION: ${{ env.AWS_REGION }}
           run: |
              ./images/capi/make_ami_public.sh
            
<|MERGE_RESOLUTION|>--- conflicted
+++ resolved
@@ -13,14 +13,15 @@
             options:
                - "1.30.10"
                - "1.31.4"
-<<<<<<< HEAD
-               - "1.31.8"
-               - "1.32.4"
-=======
                - "1.31.5"
                - "1.31.6"
+               - "1.31.7"
+               - "1.31.8"
                - "1.32.1"
->>>>>>> 01199026
+               - "1.32.2"
+               - "1.32.3"
+               - "1.32.4"
+               - "1.33.0"
 
 permissions:
   id-token: write   # This is crucial for OIDC authentication
